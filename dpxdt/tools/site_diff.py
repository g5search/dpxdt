#!/usr/bin/env python
# Copyright 2013 Brett Slatkin
#
# Licensed under the Apache License, Version 2.0 (the "License");
# you may not use this file except in compliance with the License.
# You may obtain a copy of the License at
#
#     http://www.apache.org/licenses/LICENSE-2.0
#
# Unless required by applicable law or agreed to in writing, software
# distributed under the License is distributed on an "AS IS" BASIS,
# WITHOUT WARRANTIES OR CONDITIONS OF ANY KIND, either express or implied.
# See the License for the specific language governing permissions and
# limitations under the License.

"""Utility for doing incremental diffs for a live website.

Example usage:

./dpxdt/tools/site_diff.py \
    --upload_build_id=1234 \
    --release_server_prefix=https://my-dpxdt-apiserver.example.com/api \
    --release_client_id=<your api key> \
    --release_client_secret=<your api secret> \
    --crawl_depth=1 \
    --width=320 \
    --height=480 \
    http://www.example.com/my/website/here
"""

import HTMLParser
import Queue
import datetime
import json
import logging
import os
import re
import sys
import urlparse

# Local Libraries
import gflags
FLAGS = gflags.FLAGS

# Local modules
from dpxdt.client import release_worker
from dpxdt.client import fetch_worker
from dpxdt.client import workers
import flags


gflags.DEFINE_integer(
    'crawl_depth', -1,
    'How deep to crawl. Depth of 0 means only the given page. 1 means pages '
    'that are one click away, 2 means two clicks, and so on. Set to -1 to '
    'scan every URL with the supplied prefix.')

gflags.DEFINE_spaceseplist(
    'ignore_prefixes', [],
    'URL prefixes that should not be crawled.')


# URL regex rewriting code originally from mirrorrr
# http://code.google.com/p/mirrorrr/source/browse/trunk/transform_content.py

# URLs that have absolute addresses
ABSOLUTE_URL_REGEX = r"(?P<url>(http(s?):)?//[^\"'> \t]+)"
# URLs that are relative to the base of the current hostname.
BASE_RELATIVE_URL_REGEX = (
    r"/(?!(/)|(http(s?)://)|(url\())(?P<url>[^\"'> \t]*)")
# URLs that have '../' or './' to start off their paths.
TRAVERSAL_URL_REGEX = (
    r"(?P<relative>\.(\.)?)/(?!(/)|"
    r"(http(s?)://)|(url\())(?P<url>[^\"'> \t]*)")
# URLs that are in the same directory as the requested URL.
SAME_DIR_URL_REGEX = r"(?!(/)|(http(s?)://)|(#)|(url\())(?P<url>[^\"'> \t]+)"
# URL matches the root directory.
ROOT_DIR_URL_REGEX = r"(?!//(?!>))/(?P<url>)(?=[ \t\n]*[\"'> /])"
# Start of a tag using 'src' or 'href'
TAG_START = (
    r"(?i)(?P<tag>\ssrc|href|action|url|background)"
    r"(?P<equals>[\t ]*=[\t ]*)(?P<quote>[\"']?)")
# Potential HTML document URL with no fragments.
MAYBE_HTML_URL_REGEX = (
    TAG_START + r"(?P<absurl>(http(s?):)?//[^\"'> \t]+)")

REPLACEMENT_REGEXES = [
    (TAG_START + SAME_DIR_URL_REGEX,
     "\g<tag>\g<equals>\g<quote>%(accessed_dir)s\g<url>"),
    (TAG_START + TRAVERSAL_URL_REGEX,
     "\g<tag>\g<equals>\g<quote>%(accessed_dir)s/\g<relative>/\g<url>"),
    (TAG_START + BASE_RELATIVE_URL_REGEX,
     "\g<tag>\g<equals>\g<quote>%(base)s/\g<url>"),
    (TAG_START + ROOT_DIR_URL_REGEX,
     "\g<tag>\g<equals>\g<quote>%(base)s/"),
    (TAG_START + ABSOLUTE_URL_REGEX,
     "\g<tag>\g<equals>\g<quote>\g<url>"),
]


def clean_url(url, force_scheme=None):
    """Cleans the given URL."""
    # URL should be ASCII according to RFC 3986
    url = str(url)
    # Collapse ../../ and related
    url_parts = urlparse.urlparse(url)
    path_parts = []
    for part in url_parts.path.split('/'):
        if part == '.':
            continue
        elif part == '..':
            if path_parts:
                path_parts.pop()
        else:
            path_parts.append(part)

    url_parts = list(url_parts)
    if force_scheme:
        url_parts[0] = force_scheme
    url_parts[2] = '/'.join(path_parts)
    url_parts[4] = ''    # No query string
    url_parts[5] = ''    # No path

    # Always have a trailing slash
    if not url_parts[2]:
        url_parts[2] = '/'

    return urlparse.urlunparse(url_parts)


def extract_urls(url, data, unescape=HTMLParser.HTMLParser().unescape):
    """Extracts the URLs from an HTML document."""
    parts = urlparse.urlparse(url)
    prefix = '%s://%s' % (parts.scheme, parts.netloc)

    accessed_dir = os.path.dirname(parts.path)
    if not accessed_dir.endswith('/'):
        accessed_dir += '/'

    for pattern, replacement in REPLACEMENT_REGEXES:
        fixed = replacement % {
            'base': prefix,
            'accessed_dir': accessed_dir,
        }
        data = re.sub(pattern, fixed, data)

    result = set()
    for match in re.finditer(MAYBE_HTML_URL_REGEX, data):
<<<<<<< HEAD
        link = match.groupdict()
        # Ignore JavaScript variable assignments
        if 'var' == link['tag'] and '' == link['quote']:
            continue

        try:
            found_url = unescape(link['absurl'])
            found_url = clean_url(
                found_url,
                force_scheme=parts[0])  # Use the main page's scheme
        except ValueError as e:
            logging.warning('Error decoding url: %s. %s: %s', link['absurl'], e.__class__.__name__, e)
        else:
            result.add(found_url)
=======
        found_url = unescape(match.groupdict()['absurl'])
        found_url = clean_url(
            found_url,
            force_scheme=parts[0])  # Use the main page's scheme
        result.add(found_url)
>>>>>>> 926554c7

    return result


IGNORE_SUFFIXES = frozenset([
    'jpg', 'jpeg', 'png', 'css', 'js', 'xml', 'json', 'gif', 'ico', 'doc'])


def prune_urls(url_set, start_url, allowed_list, ignored_list):
    """Prunes URLs that should be ignored."""
    result = set()

    for url in url_set:
        allowed = False
        for allow_url in allowed_list:
            if url.startswith(allow_url):
                allowed = True
                break

        if not allowed:
            continue

        ignored = False
        for ignore_url in ignored_list:
            if url.startswith(ignore_url):
                ignored = True
                break

        if ignored:
            continue

        prefix, suffix = (url.rsplit('.', 1) + [''])[:2]
        if suffix.lower() in IGNORE_SUFFIXES:
            continue

        result.add(url)

    return result


class SiteDiff(workers.WorkflowItem):
    """Workflow for coordinating the site diff.

    Args:
        start_url: URL to begin the site diff scan.
        ignore_prefixes: Optional. List of URL prefixes to ignore during
            the crawl; start_url should be a common prefix with all of these.
        upload_build_id: Build ID of the site being compared.
        upload_release_name: Optional. Release name to use for the build. When
            not supplied, a new release based on the current time will be
            created.
        heartbeat: Function to call with progress status.
    """

    def run(self,
            start_url,
            ignore_prefixes,
            upload_build_id,
            upload_release_name=None,
            heartbeat=None):
        if not ignore_prefixes:
            ignore_prefixes = []

        pending_urls = set([clean_url(start_url)])
        seen_urls = set()
        good_urls = set()

        yield heartbeat('Scanning for content')

        http_username = FLAGS.http_username
        http_password = FLAGS.http_password

        limit_depth = FLAGS.crawl_depth >= 0
        depth = 0
        while (not limit_depth or depth <= FLAGS.crawl_depth) and pending_urls:
            # TODO: Enforce a job-wide timeout on the whole process of
            # URL discovery, to make sure infinitely deep sites do not
            # cause this job to never stop.
            seen_urls.update(pending_urls)
            yield heartbeat(
                'Scanning %d pages for good urls' % len(pending_urls))
            output = yield [fetch_worker.FetchItem(
                                                   u,
                                                   username=http_username,
                                                   password=http_password)
                            for u in pending_urls]
            pending_urls.clear()

            for item in output:
                if not item.data:
                    logging.debug('No data from url=%r', item.url)
                    continue

                if item.content_type != 'text/html':
                    logging.debug('Skipping non-HTML document url=%r',
                                  item.url)
                    continue

                good_urls.add(item.url)
                found = extract_urls(item.url, item.data)
                pruned = prune_urls(
                    found, start_url, [start_url], ignore_prefixes)
                new = pruned - seen_urls
                pending_urls.update(new)
                yield heartbeat('Found %d new URLs from %s' % (
                                len(new), item.url))

            yield heartbeat('Finished crawl at depth %d' % depth)
            depth += 1

        yield heartbeat(
            'Found %d total URLs, %d good HTML pages; starting '
            'screenshots' % (len(seen_urls), len(good_urls)))

        # TODO: Make the default release name prettier.
        if not upload_release_name:
            upload_release_name = str(datetime.datetime.utcnow())

        release_number = yield release_worker.CreateReleaseWorkflow(
            upload_build_id, upload_release_name, start_url)

        run_requests = []
        for url in good_urls:
            yield heartbeat('Requesting run for %s' % url)
            parts = urlparse.urlparse(url)
            run_name = parts.path

            config_dict = {
                'viewportSize': {
                    'width': 1280,
                    'height': 1024,
                }
            }
            if FLAGS.inject_css:
                config_dict['injectCss'] = FLAGS.inject_css
            if FLAGS.inject_js:
                config_dict['injectJs'] = FLAGS.inject_js
            if FLAGS.cookies:
                config_dict['cookies'] = json.loads(
                    open(FLAGS.cookies).read())
            if http_username:
                config_dict['httpUserName'] = http_username
            if http_password:
                config_dict['httpPassword'] = http_password
            if FLAGS.width:
                config_dict['viewportSize']['width'] = FLAGS.width
            if FLAGS.height:
                config_dict['viewportSize']['height'] = FLAGS.height

            config_data = json.dumps(config_dict)

            run_requests.append(release_worker.RequestRunWorkflow(
                upload_build_id, upload_release_name, release_number,
                run_name, url, config_data))

        yield run_requests

        yield heartbeat('Marking runs as complete')
        release_url = yield release_worker.RunsDoneWorkflow(
            upload_build_id, upload_release_name, release_number)

        yield heartbeat('Results viewable at: %s' % release_url)


def real_main(start_url=None,
              ignore_prefixes=None,
              upload_build_id=None,
              upload_release_name=None):
    """Runs the site_diff."""
    coordinator = workers.get_coordinator()
    fetch_worker.register(coordinator)
    coordinator.start()

    item = SiteDiff(
        start_url=start_url,
        ignore_prefixes=ignore_prefixes,
        upload_build_id=upload_build_id,
        upload_release_name=upload_release_name,
        heartbeat=workers.PrintWorkflow)
    item.root = True

    coordinator.input_queue.put(item)
    coordinator.wait_one()
    coordinator.stop()
    coordinator.join()


def main(argv):
    try:
        argv = FLAGS(argv)
    except gflags.FlagsError, e:
        print '%s\nUsage: %s ARGS\n%s' % (e, sys.argv[0], FLAGS)
        sys.exit(1)

    if len(argv) != 2:
        print 'Must supply a website URL as the first argument.'
        sys.exit(1)

    assert FLAGS.upload_build_id
    assert FLAGS.release_server_prefix

    if FLAGS.verbose:
        logging.getLogger().setLevel(logging.DEBUG)

    if FLAGS.verbose_workers:
        logging.getLogger('dpxdt.client.workers').setLevel(logging.DEBUG)

    real_main(
        start_url=argv[1],
        ignore_prefixes=FLAGS.ignore_prefixes,
        upload_build_id=FLAGS.upload_build_id,
        upload_release_name=FLAGS.upload_release_name)


if __name__ == '__main__':
    main(sys.argv)<|MERGE_RESOLUTION|>--- conflicted
+++ resolved
@@ -146,28 +146,11 @@
 
     result = set()
     for match in re.finditer(MAYBE_HTML_URL_REGEX, data):
-<<<<<<< HEAD
-        link = match.groupdict()
-        # Ignore JavaScript variable assignments
-        if 'var' == link['tag'] and '' == link['quote']:
-            continue
-
-        try:
-            found_url = unescape(link['absurl'])
-            found_url = clean_url(
-                found_url,
-                force_scheme=parts[0])  # Use the main page's scheme
-        except ValueError as e:
-            logging.warning('Error decoding url: %s. %s: %s', link['absurl'], e.__class__.__name__, e)
-        else:
-            result.add(found_url)
-=======
         found_url = unescape(match.groupdict()['absurl'])
         found_url = clean_url(
             found_url,
             force_scheme=parts[0])  # Use the main page's scheme
         result.add(found_url)
->>>>>>> 926554c7
 
     return result
 
